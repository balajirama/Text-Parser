use strict;
use warnings;

use Test::More;
use Test::Exception;
use Text::Parser::Error;

BEGIN { use_ok 'Text::Parser'; }
BEGIN { use_ok 'FileHandle'; }

my $fname = 'text-simple.txt';

my $err = 'Text::Parser::Error';

my $pars;
throws_ok { $pars = Text::Parser->new('balaji'); }
<<<<<<< HEAD
SingleParamsToNewMustBeHashRef(), 'single non-hashref arg';
throws_ok { $pars = Text::Parser->new('balaji'); }
'Moose::Exception::SingleParamsToNewMustBeHashRef', 'single non-hashref arg';
=======
$err, 'single non-hashref arg';
>>>>>>> e69b3c2a
throws_ok { $pars = Text::Parser->new( balaji => 1 ); }
'Moose::Exception::Legacy', 'Throws an exception for bad keys';
throws_ok { $pars = Text::Parser->new( multiline_type => 'balaji' ); }
'Moose::Exception::ValidationFailedForInlineTypeConstraint',
    'Throws an exception for bad value';
lives_ok { $pars = Text::Parser->new( multiline_type => undef ); }
'Improve coverage';
$pars = Text::Parser->new();
isa_ok( $pars, 'Text::Parser' );
is( $pars->filename(), undef, 'No filename specified so far' );

is( $pars->multiline_type, undef, 'Not a multi-line parser' );
is( $pars->multiline_type('join_next'),
    'join_next', 'I can set this to join_next if need be' );
lives_ok {
    $pars->multiline_type(undef);
}
'No error when trying to reset multiline_type';

lives_ok {
    $pars->read('t/example-split.txt');
    is( scalar $pars->get_records, 5, '5 lines' );
    $pars->read('t/example-wrapped.txt');
    is( scalar $pars->get_records, 21, '21 lines' );
}
'No errors on reading with this';

throws_ok {
    is( $pars->multiline_type('join_next'),
        'join_next', 'Make it another type of Multiline Parser' );
    $pars->read('t/example-wrapped.txt');
}
$err,
    'No errors on changing multiline_type, but error in reading';

lives_ok {
    is( $pars->multiline_type('join_last'),
        'join_last', 'Change back type of Multiline Parser' );
    $pars->read('t/example-wrapped.txt');
    is( scalar $pars->get_records, 1, '1 line' );
}
'No errors on reading these lines';

$pars = Text::Parser->new();

lives_ok { is( $pars->filehandle(), undef, 'Not initialized' ); }
'This should not die, just return undef';
throws_ok { $pars->filehandle('bad argument'); }
'Moose::Exception::ValidationFailedForInlineTypeConstraint',
    'filehandle() will take only a GLOB or FileHandle input';
throws_ok { $pars->filename( { a => 'b' } ); }
'Moose::Exception::ValidationFailedForInlineTypeConstraint',
    'filename() will take only string as input';
throws_ok { $pars->filename('') }
$err;
throws_ok { $pars->filename($fname) }
$err;
throws_ok { $pars->read( bless {}, 'Something' ); }
'Moose::Exception::ValidationFailedForInlineTypeConstraint',
    'filehandle() will take only a GLOB or FileHandle input';
throws_ok { $pars->read($fname); }
$err,
    'Throws exception for non-existent file';

lives_ok { $pars->read(); } 'Returns doing nothing';
is( $pars->lines_parsed, 0, 'Nothing parsed' );
is_deeply( [ $pars->get_records ], [], 'No data recorded' );
is( $pars->last_record, undef, 'No records' );
is( $pars->pop_record,  undef, 'Nothing on stack' );

lives_ok { $pars->read(''); } 'Reads no file ; returns doing nothing';
is( $pars->filename(),     undef, 'No file name still' );
is( $pars->lines_parsed(), 0,     'Nothing parsed again' );

SKIP: {
    skip 'Tests not meant for root user', 2 unless $>;
    skip 'Tests wont work on MSWin32',    2 unless $^O ne 'MSWin32';
    open OFILE, ">t/unreadable.txt";
    print OFILE "This is unreadable\n";
    close OFILE;
    chmod 0200, 't/unreadable.txt';
    throws_ok { $pars->filename('t/unreadable.txt'); }
    $err;
    is( $pars->filename(), undef, 'Still no file has been read so far' );
    unlink 't/unreadable.txt';
}

throws_ok { $pars->filename('t/example.gzip.txt.gz'); }
$err;
is( $pars->filename(), undef, 'Still no file has been read so far' );

my $content = "This is a file with one line\n";
lives_ok { $pars->filename( 't/' . $fname ); } 'Now I can open the file';
lives_ok { $pars->read; } 'Reads the file now';
is_deeply( [ $pars->get_records ], [$content], 'Get correct data' );
is( $pars->lines_parsed, 1,             '1 line parsed' );
is( $pars->last_record,  $content,      'Worked' );
is( $pars->pop_record,   $content,      'Popped' );
is( $pars->lines_parsed, 1,             'Still lines_parsed returns 1' );
is( $pars->filename(),   't/' . $fname, 'Last file read' );

open OUTFILE, ">example";
lives_ok { $pars->filehandle( \*OUTFILE ); }
'Convert even a write filehandle into a read FileHandle object.';
is( $pars->filename(), undef, 'Last file read is not available anymore' );
print OUTFILE "Simple text";
close OUTFILE;
open INFILE, "<example";
lives_ok {
    $pars->read( \*INFILE );
    is_deeply( [ $pars->get_records() ],
        ['Simple text'], 'Read correct data in file' );
}
'Exercising the ability to read from file handles directly';
lives_ok { $pars->read( FileHandle->new( 'example', 'r' ) ); }
'No issues in reading from a FileHandle object of STDIN';
unlink 'example';

## Testing the reading from filehandles on STDOUT and STDIN
lives_ok { $pars->filehandle( \*STDOUT ); }
'Some systems can read from STDOUT. Your system is one of them.';
lives_ok { $pars->filehandle( \*STDIN ); } 'No issues in reading from STDIN';

throws_ok { $pars->read( { a => 'b' } ); }
'Moose::Exception::ValidationFailedForInlineTypeConstraint',
    'Invalid type of argument for read() method';

lives_ok { $pars->read( 't/' . $fname ); }
'reads the contents of a file without dying';
is( $pars->last_record,  $content, 'Last record is correct' );
is( $pars->lines_parsed, 1,        'Read only one line' );
is_deeply( [ $pars->get_records ], [$content], 'Got correct file content' );

my $add = "This record is added";
lives_ok { $pars->save_record(); } 'Add nothing';
is( $pars->last_record, undef, 'Last record is undef' );
lives_ok { $pars->save_record($add); } 'Add another record';
is( $pars->lines_parsed, 1,    'Still only 1 line parsed' );
is( $pars->last_record,  $add, 'Last added record' );
is_deeply(
    [ $pars->get_records ],
    [ $content, undef, $add ],
    'But will contain all elements including an undef'
);

is( $pars->pop_record,   $add,     'Popped a record' );
is( $pars->lines_parsed, 1,        'Still only 1 line parsed' );
is( $pars->last_record,  undef,    'There was an undef in between' );
is( $pars->pop_record,   undef,    'Now undef is removed' );
is( $pars->last_record,  $content, 'Now the last record is the one earlier' );
is_deeply( [ $pars->get_records ],
    [$content], 'Got correct content after pop' );

done_testing;<|MERGE_RESOLUTION|>--- conflicted
+++ resolved
@@ -14,13 +14,7 @@
 
 my $pars;
 throws_ok { $pars = Text::Parser->new('balaji'); }
-<<<<<<< HEAD
-SingleParamsToNewMustBeHashRef(), 'single non-hashref arg';
-throws_ok { $pars = Text::Parser->new('balaji'); }
-'Moose::Exception::SingleParamsToNewMustBeHashRef', 'single non-hashref arg';
-=======
 $err, 'single non-hashref arg';
->>>>>>> e69b3c2a
 throws_ok { $pars = Text::Parser->new( balaji => 1 ); }
 'Moose::Exception::Legacy', 'Throws an exception for bad keys';
 throws_ok { $pars = Text::Parser->new( multiline_type => 'balaji' ); }
