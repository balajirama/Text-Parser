Revision history for {{$dist->name}}

{{$NEXT}}
<<<<<<< HEAD
  - A new class for text parsing rules created Text::Parser::ExAWK::Parser (#17)
=======
  - Bug in new version of Dist::Zilla::Plugin::Test::MinimumVersion causes bug. Work-around provided (#35).
    See bug#8 on https://github.com/doherty/Dist-Zilla-Plugin-Test-MinimumVersion/issues
>>>>>>> a8e42238

0.919     2019-04-21 23:53:30-07:00 America/Los_Angeles
  - Change auto_split and multiline_type into read-write attributes: multiline_type can be changed back to undef (Issues #32, #31, #26)
  - Add a new function called field_range that will return the elements in a given range (#26)
  - Check that file is a plain text file with -T, make code ready for future Text::Parser::AutoUncompress (Issue #33)
  - Elaborated Pod for functions in Text::Parser::AutoSplit and mentioned them in Text::Parser Pod (Issue #27)

0.918     2019-04-18 00:28:58-07:00 America/Los_Angeles
  - Add a test to ensure that auto_split works correctly even without auto_trim (Issue: #18)
  - Add a new method named this_line which works in all subclasses (Issue: #20)
  - Don't use setting method in Text::Parser::Multiline
  - Remove line_auto_manip and setting methods
  - Refactor code in Text::Parser::Multiline
  - Re-organize and simplify POD, test all links (Issue: #22)

0.917     2019-04-15 22:56:49-07:00 America/Los_Angeles
  - Fixed broken link in pod as reported by CPANTS. #15 (by M Anwar)
  - Fixed a similar broken link in pod as reported in CPANTS for save_record from Autoplit.pm
  - Added a new test to check that when both auto_split and auto_trim are on, auto_trim works first

0.916     2019-04-15 20:12:03-07:00 America/Los_Angeles
  - Minor patches to ensure class doesn't fail due to Syntax::Keyword::Try
  - Added test for one POD example
  - Made exceptions prominent on main POD page
  - Cleaned up CONTRIBUTING.md

0.915     2019-04-14 23:50:51-07:00 America/Los_Angeles
  - Remove exceptions based on Exception::Class and use Throwable::SugarFactory instead
  - Add Text::Parser::Errors. Use exceptions from here in Text::Parser code.
  - Make Dist::Zilla::Plugin::Test::TidyAll required only for the build phase of the distro - close issue #13 on Github
  - Update and improve POD to reference errors in Text::Parser::Errors package
  - Document the errors and make recommendations for error handling in POD
  - Add README.PATCHING, and update CONTRIBUTING.md

0.911     2019-04-11 21:17:53-07:00 America/Los_Angeles
  - Added two new attributes auto_split and FS to split lines into fields
  - Updated POD

0.910     2019-02-10 17:52:24-08:00 America/Los_Angeles
  - Added a new attribute auto_trim and have four different values for it
  - Added a method line_auto_manip that can be overridden in subclasses
  - Enabled rw accessors for multiline_type and auto_chomp attributes
  - Edited SpiceParser-3.t and Text-Parser.t to accommodate test changes

0.903     2019-02-08 20:21:31-08:00 America/Los_Angeles
  - Reduce redundate Moose types, improve code coverage

0.902     2019-02-07 22:24:40-08:00 America/Los_Angeles
  - Namespace all types inside Text::Parser class.

0.901     2019-02-07 22:00:59-08:00 America/Los_Angeles
  - Fix issues with FreeBSD

0.900     2019-02-06 20:43:40-08:00 America/Los_Angeles
  - Changed implementation to be Moose-based, so that Moose users can easily use this class.
  - Deprecated setting method, added two new methods instead: multiline_type, auto_chomp
  - Added a new method push_records. Save records internally calls push_records.
  - Added tests for all methods. Updated POD.

0.803     2019-01-21 15:49:03-08:00 America/Los_Angeles
  - Cleaned up code using tidyall ; perlcritic warnings fixed

0.802     2019-01-15 23:58:56-08:00 America/Los_Angeles
  - Fixed copyright year. Corrected Bug tracker link. Made POD brief and readable.

0.801     2019-01-14 19:40:50-08:00 America/Los_Angeles
  - Improved documentation

0.800     2019-01-14 12:28:23-08:00 America/Los_Angeles
  - Added auto_chomp and multiline_type options in object constructor
  - Added multi-line parser role with Text::Parser::Multiline
  - Added tests and improved code coverage

0.753     2019-01-04 21:38:06-08:00 America/Los_Angeles
  - Skip tests of unreadable files for MSWin32.
  - A safer CSV example in Example 1 & 2. Added tests based on that.
  - Grammatical/typo fixes in POD.

0.752     2019-01-02 20:25:16-08:00 America/Los_Angeles
  - One test fails for superuser. Fixing that.
  - Known issue in MSWin32 seems related to the same thing. Don't know if it gets fixed.
  - Made POD less verbose.

0.751     2019-01-01 20:30:37-08:00 America/Los_Angeles
  - Documentation looks better. Made links where it makes sense. Re-arranged the information better.

0.750     2019-01-01 19:37:50-08:00 America/Los_Angeles
  - Correct problems in test for Win32 platform compatibility.
  - Improve documentation to give examples of what all the functions do.
  - Changed the spec for filehandle() and read()
  - Added tests to cover the new spec.

0.700     2019-01-01 13:20:43-08:00 America/Los_Angeles
  - Some operating systems can read from STDOUT and some cannot. Same goes for output file handles.
  - Improved documentation.
  - Improved code coverage using Devel::Cover for the first time. We now have 99.5% coverage.
  - Added a new method called abort_reading().

0.502     2018-12-29 08:18:06-08:00 America/Los_Angeles
  - STDOUT and other output files don't uniformly respond to the -r test on all operating systems. This will need more work.

0.501     2018-12-23 20:51:09-08:00 America/Los_Angeles
  - This will be a known issue for V0.500 and V0.501, until fixed:
  - The test for checking that filehandle is read-only is actually not working. Fixing the tests for now to mark the test as TODO.

0.500     2018-12-23 20:14:10-08:00 America/Los_Angeles
  - Renamed this class as Text::Parser after RT#127067 by James Keenan
  - Added the ability to parse text from filehandles, thus the name Text::Parser and not Text::File::Parser
  - Added new method filehandle just to provide interface similar to filename.
  - Indicated in POD that Text::Parser supersedes TextFileParser.

0.204     2018-08-08 20:37:32-07:00 America/Los_Angeles
  - Removed use of indirect method notation in POD

0.203     2018-08-08 17:43:11-07:00 America/Los_Angeles
  - Clearer documentation

0.202     2018-08-08 00:03:52-07:00 America/Los_Angeles
  - Added bugtracking info to POD

0.201     2018-08-07 23:19:45-07:00 America/Los_Angeles
  - Improved documentation
  - Removed the use Role::Tiny from the tests

0.200     2018-08-07 16:31:53-07:00 America/Los_Angeles
  - Changed versioning scheme
  - Updated documentation

0.1821907 2018-08-07 14:37:11-07:00 America/Los_Angeles
  - Removed record_list_pointer method
  - Updated documentation
  - Added tests using a Role::Tiny

0.1821905 2018-08-07 09:22:12-07:00 America/Los_Angeles
  - Added a new method pop_record
  - Updated POD and simplified examples
  - Added more tests

0.1821902 2018-08-06 23:33:10-07:00 America/Los_Angeles
  - Added the first tests
  - Removed method make_sense_of_line. Derived classes override only save_record
  - Updated documentation briefly.

0.1821900 2018-08-06 20:41:42-07:00 America/Los_Angeles
  - Put your comment here<|MERGE_RESOLUTION|>--- conflicted
+++ resolved
@@ -1,12 +1,9 @@
 Revision history for {{$dist->name}}
 
 {{$NEXT}}
-<<<<<<< HEAD
   - A new class for text parsing rules created Text::Parser::ExAWK::Parser (#17)
-=======
   - Bug in new version of Dist::Zilla::Plugin::Test::MinimumVersion causes bug. Work-around provided (#35).
     See bug#8 on https://github.com/doherty/Dist-Zilla-Plugin-Test-MinimumVersion/issues
->>>>>>> a8e42238
 
 0.919     2019-04-21 23:53:30-07:00 America/Los_Angeles
   - Change auto_split and multiline_type into read-write attributes: multiline_type can be changed back to undef (Issues #32, #31, #26)
