--- conflicted
+++ resolved
@@ -1,3 +1,4 @@
+## Please see file perltidy.ERR
 use strict;
 use warnings;
 
@@ -363,8 +364,8 @@
 
 sub _excepts_apply_rule {
     my ( $meta, $name ) = ( shift, shift );
-<<<<<<< HEAD
-    die main_cant_apply_rule( rule_name => $name ) if $meta->name eq 'main';
+    parser_exception("Rule $name cannot be applied by main.")
+      if $meta->name eq 'main';
     _rule_must_have_name( $meta, $name );
     _check_args_hash_stuff( $meta, $name, @_ );
 }
@@ -380,10 +381,10 @@
 
 sub _rule_must_have_name {
     my ( $meta, $name ) = ( shift, shift );
-    die spec_must_have_name( package_name => $meta->name )
-        if not defined $name
-        or ( '' ne ref($name) )
-        or ( exists $rule_options{$name} );
+    parser_exception("A rulespec must have a name")
+      if not defined $name
+      or ( '' ne ref($name) )
+      or ( exists $rule_options{$name} );
 }
 
 sub _check_args_hash_stuff {
@@ -391,7 +392,7 @@
     my (%opt) = _check_arg_is_hash( $name, @_ );
     _if_empty_prepopulate_rules_from_superclass($meta);
     _check_location_args( $meta, $name, %opt )
-        if _has_location_opts(%opt);
+      if _has_location_opts(%opt);
 }
 
 sub _has_location_opts {
@@ -401,52 +402,37 @@
 
 sub _check_arg_is_hash {
     my $name = shift;
-    die spec_requires_hash( rule_name => $name )
-        if not @_
-        or ( scalar(@_) % 2 );
+    parser_exception(
+        "Rulespec $name must have a hash specification. See documentation.")
+      if not @_
+      or ( scalar(@_) % 2 );
     return @_;
 }
 
 sub _check_location_args {
     my ( $meta, $name, %opt ) = ( shift, shift, @_ );
-    die only_one_of_before_or_after( rule => $name )
-        if exists $opt{before} and exists $opt{after};
+    parser_exception(
+        "Rulespec $name may have one of \'before\' or \'after\'; not both.")
+      if exists $opt{before} and exists $opt{after};
     my $loc = exists $opt{before} ? 'before' : 'after';
     my ( $cls, $rule ) = split /\//, $opt{$loc}, 2;
-    die before_or_after_needs_classname( rule => $name )
-        if not defined $rule;
-    die ref_to_non_existent_rule( rule => $opt{$loc} )
-        if not Text::Parser::RuleSpec->is_known_rule( $opt{$loc} );
+    parser_exception(
+        "Clause $loc should have a value of format <classname>/<rulename>")
+      if not defined $rule;
+    parser_exception("Unknown rule $opt{$loc} in clause $loc of rule $name")
+      if not Text::Parser::RuleSpec->is_known_rule( $opt{$loc} );
     my (@r) = Text::Parser::RuleSpec->class_rule_order( $meta->name );
     my $is_super_rule = grep { $_ eq $opt{$loc} } @r;
-    die before_or_after_only_superclass_rules( rule => $name )
-        if $cls eq $meta->name or not $is_super_rule;
-=======
-    parser_exception(
-              "applies_rule must be called with a name (at package: "
-            . $meta->name
-            . ")" )
-        if not defined $name
-        or ref($name) ne '';
-    parser_exception(
-        "applies_rule must be called with required hash argument: $name")
-        if not @_
-        or ( scalar(@_) % 2 );
-    parser_exception("package main can\'t apply a rule: $name")
-        if $meta->name eq 'main';
->>>>>>> e69b3c2a
+    parser_exception(
+        "Use \'$loc\' clause only with superclass rules ; not this class.")
+      if $cls eq $meta->name or not $is_super_rule;
 }
 
 sub _register_rule {
     my $key = shift;
-<<<<<<< HEAD
-    die name_rule_uniquely() if Text::Parser::RuleSpec->is_known_rule($key);
-    my $rule = Text::Parser::Rule->new( _get_rule_opts_only(@_) );
-=======
     parser_exception("name rules uniquely: $key")
-        if Text::Parser::RuleSpec->_exists_rule($key);
+      if Text::Parser::RuleSpec->_exists_rule($key);
     my $rule = Text::Parser::Rule->new(@_);
->>>>>>> e69b3c2a
     Text::Parser::RuleSpec->_add_new_rule( $key => $rule );
 }
 
@@ -461,7 +447,7 @@
     my ( $meta, %val ) = @_;
     while ( my ( $k, $v ) = ( each %val ) ) {
         _inherit_set_default_mk_ro( $meta, $k, $v )
-            if not defined $meta->get_attribute($k);
+          if not defined $meta->get_attribute($k);
     }
 }
 
@@ -476,7 +462,7 @@
     my ( $meta, $rule_name ) = ( shift, shift );
     my $rname = _full_rule_name( $meta, $rule_name );
     return _push_to_class_rules( $meta->name, $rname )
-        if not _has_location_opts(@_);
+      if not _has_location_opts(@_);
     _insert_rule_in_order( $meta->name, $rname, @_ );
 }
 
@@ -516,7 +502,7 @@
     my ( $meta, $cls ) = ( shift, 'Text::Parser::RuleSpec' );
     my @ro = map { $cls->class_rule_order($_) } ( $meta->superclasses );
     $cls->_set_class_rule_order( $meta->name => \@ro )
-        if not $cls->_class_has_rules( $meta->name );
+      if not $cls->_class_has_rules( $meta->name );
 }
 
 sub _push_to_class_rules {
@@ -573,14 +559,18 @@
 
 sub disables_superclass_rules {
     my $meta = shift;
-    die main_cant_call_rulespec_func() if $meta->name eq 'main';
+    parser_exception(
+        "main cannot create rulespecs or call any rulespec functions")
+      if $meta->name eq 'main';
     _check_disable_rules_args( $meta->name, @_ );
     _find_and_remove_superclass_rules( $meta, @_ );
 }
 
 sub _check_disable_rules_args {
     my $cls = shift;
-    die bad_disable_rulespec_arg( arg => 'No arguments' ) if not @_;
+    parser_exception(
+        "No arguments specified in call to disable_superclass_rules")
+      if not @_;
     foreach my $a (@_) {
         _test_rule_type_and_val( $cls, $a );
     }
@@ -590,16 +580,18 @@
 
 sub _test_rule_type_and_val {
     my $type_a = ref( $_[1] );
-    die bad_disable_rulespec_arg( arg => $_[1] )
-        if not exists $disable_arg_types{$type_a};
+    parser_exception("Rules must be selected by regular expressions or a code")
+      if not exists $disable_arg_types{$type_a};
     _test_rule_string_val(@_) if $type_a eq '';
 }
 
 sub _test_rule_string_val {
     my ( $cls, $a ) = ( shift, shift );
-    die rulename_for_disable_must_have_classname( rule => $a ) if $a !~ /\//;
+    parser_exception(
+"disable_superclass_rule called with $a ; must be in format <superclass>/<rulename>"
+    ) if $a !~ /\//;
     my @c = split /\//, $a, 2;
-    die cant_disable_same_class_rules( rule => $a ) if $c[0] eq $cls;
+    parser_exception("Cannot disable rules of same class") if $c[0] eq $cls;
 }
 
 sub _find_and_remove_superclass_rules {
@@ -614,7 +606,7 @@
     my $cls = shift;
     local $_;
     map { _is_to_be_filtered( $_, @_ ) ? () : $_ }
-        ( Text::Parser::RuleSpec->class_rule_order($cls) );
+      ( Text::Parser::RuleSpec->class_rule_order($cls) );
 }
 
 my %test_for_filter_type = (
@@ -652,14 +644,17 @@
 
 sub unwraps_lines_using {
     my $meta = shift;
-    die main_cant_call_rulespec_func() if $meta->name eq 'main';
+    parser_exception("man cannot call a rulespec function")
+      if $meta->name eq 'main';
     my ( $is_wr, $un_wr ) = _check_custom_unwrap_args(@_);
     _set_lws_and_routines( $meta, $is_wr, $un_wr );
 }
 
 sub _check_custom_unwrap_args {
-    die bad_custom_unwrap_call( err => 'Need 4 arguments' )
-        if @_ != 4;
+    parser_exception( "unwraps_lines_using needs exactly 4 arguments ; "
+          . scalar(@_)
+          . " given" )
+      if @_ != 4;
     _test_fields_unwrap_rtn(@_);
     my (%opt) = @_;
     return ( $opt{is_wrapped}, $opt{unwrap_routine} );
@@ -667,16 +662,17 @@
 
 sub _test_fields_unwrap_rtn {
     my (%opt) = (@_);
-    die bad_custom_unwrap_call(
-        err => 'must have keys: is_wrapped, unwrap_routine' )
-        if not( exists $opt{is_wrapped} and exists $opt{unwrap_routine} );
+    parser_exception(
+        "unwraps_lines_using must have keys: is_wrapped, unwrap_routine")
+      if not( exists $opt{is_wrapped} and exists $opt{unwrap_routine} );
     _is_arg_a_code( $_, %opt ) for (qw(is_wrapped unwrap_routine));
 }
 
 sub _is_arg_a_code {
     my ( $arg, %opt ) = (@_);
-    die bad_custom_unwrap_call( err => "$arg key must reference code" )
-        if 'CODE' ne ref( $opt{$arg} );
+    parser_exception(
+        "$arg in call to unwraps_lines_using must be code reference")
+      if 'CODE' ne ref( $opt{$arg} );
 }
 
 sub _set_lws_and_routines {
