--- conflicted
+++ resolved
@@ -79,33 +79,21 @@
     my $p = ComplexFormatParser->new();
     $p->read('myfile.complex.fmt');
 
-=head1 RATIONALTE
-
-<<<<<<< HEAD
-The L<motivation|Text::Parser::Manual/MOTIVATION> for this class stems from the fact that text parsing is the most common thing that programmers do, and yet there is no lean, simple way to do it efficiently. Most programmers still write boilerplate code with a C<while> loop.
-=======
+=head1 RATIONALE
+
 The L<need|Text::Parser::Manual/MOTIVATION> for this class stems from the fact that text parsing is the most common thing that programmers do, and yet there is no lean, simple way to do it in Perl. Most programmers still write boilerplate code with a C<while> loop.
->>>>>>> e69b3c2a
 
 Instead C<Text::Parser> allows programmers to parse text with simple, self-explanatory L<rules|Text::Parser::Manual::ExtendedAWKSyntax>, whose structure is very similar to L<AWK|https://books.google.com/books/about/The_AWK_Programming_Language.html?id=53ueQgAACAAJ>, but extends beyond the capability of AWK.
 
 I<B<Sidenote:>> Incidentally, AWK is L<one of the ancestors of Perl|http://history.perl.org/PerlTimeline.html>! One would have expected Perl to do way better than AWK. But while you can use Perl to do what AWK already does, that is usually limited to one-liners like C<perl -lane>. Even C<perl -lan script.pl> is not meant for serious projects. And it seems that L<some people still prefer AWK to Perl|https://aplawrence.com/Unixart/awk-vs.perl.html>. This is not looking good.
 
-<<<<<<< HEAD
 =head1 OVERVIEW
 
-With C<Text::Parser>, you focus on just specifying a grammar in intuitive rules. C<Text::Parser> handles the rest. The C<L<read|/read>> method automatically runs the rules for each line, collecting records from the text input into an internal array. And then, you may use C<L<get_records|/get_records>> to retrieve the records.
-
-Since C<Text::Parser> is a class, you may subclass it to parse very complex file formats. L<Text::Parser::RuleSpec> provides intuitive syntax sugar to specify rules in a subclass. Use of L<Moose> is encouraged. Data from parsed files can be turned into very complex data-structures or even objects.
-
-With B<L<Text::Parser>> you have the power of Perl combined with the elegance of AWK.
-=======
 With C<Text::Parser>, a developer can focus on specifying a grammar and then simply C<read> the file. The C<L<read|/read>> method automatically runs each rule collecting records from the text input into an internal array. Finally, C<L<get_records|/get_records>> can retrieve the records.
 
 Since C<Text::Parser> is a class, a programmer can subclass it to parse very complex file formats. L<Text::Parser::RuleSpec> provides intuitive rule sugar. Use of L<Moose> is encouraged. And data from parsed files can be turned into very complex data-structures or even objects.
 
 With B<L<Text::Parser>> programmers have the power of Perl combined with the elegance and simplicity of AWK to parse any text file they wish.
->>>>>>> e69b3c2a
 
 =head1 THINGS TO DO FURTHER
 
@@ -1197,14 +1185,14 @@
     $self->_unwrap_routine($un_wr);
 }
 
-<<<<<<< HEAD
 sub _prep_for_custom_unwrap_routines {
     my $self = shift;
     die already_set_line_wrap_style( value => $self->line_wrap_style )
         if defined $self->line_wrap_style
         and 'custom' ne $self->line_wrap_style;
     $self->line_wrap_style('custom');
-=======
+}
+
 my $unwrap_prefix = "Bad call to custom_line_unwrap_routines: ";
 
 sub _check_custom_unwrap_args {
@@ -1227,7 +1215,6 @@
     my ( $arg, %opt ) = (@_);
     parser_exception("$unwrap_prefix $arg key must reference code")
         if 'CODE' ne ref( $opt{$arg} );
->>>>>>> e69b3c2a
 }
 
 =head1 HANDLING LINE-WRAPPING
@@ -1250,11 +1237,7 @@
     way to wrap long lines. In general, line-wrapping \
     can be much easier on the reader's eyes.
 
-<<<<<<< HEAD
-When C<read> runs any rules in C<$parser>, the text above appears as a single line in C<$_> to each rule in C<$parser>.
-=======
 When C<read> runs any rules in C<$parser>, the text above appears as a single line to the rules.
->>>>>>> e69b3c2a
 
 =cut
 
@@ -1274,9 +1257,6 @@
 
 You may subclass C<Text::Paser> to parse your specific text format. And that format may support some line-wrapping. To handle the known common line-wrapping styles, set a default value for C<line_wrap_style>. For example: 
 
-<<<<<<< HEAD
-    package MyParser;
-=======
 =for :list
 * Set a default value for C<line_wrap_style>. For example, the following uses one of the supported common line-unwrap methods.
     has '+line_wrap_style' => ( 
@@ -1284,7 +1264,6 @@
     );
 
 * Setup custom line-unwrap routines with C<unwraps_lines> from L<Text::Parser::RuleSpec>.
->>>>>>> e69b3c2a
 
     use Text::Parser::RuleSpec;
     extends 'Text::Parser';
@@ -1294,7 +1273,6 @@
 
 Of course, you don't I<have> to make them read-only.
 
-<<<<<<< HEAD
 To setup custom line-unwrapping routines in a subclass, you can use the C<L<unwraps_lines_using|Text::Parser::RuleSpec/"unwraps_lines_using">> syntax sugar from L<Text::Parser::RuleSpec>. For example:
 
     package MyParser;
@@ -1316,10 +1294,7 @@
 
 The following methods should never be called in the C<::main> program. They may be overridden (or re-defined) in a subclass.
 
-Starting version 0.925, users should never need to override any of these methods to make their own parser. But in case someone wants to ...
-=======
-The following methods should never be called in the C<main> program. They may be overridden (or re-defined) in a subclass. One would never have to override any of these methods at all.
->>>>>>> e69b3c2a
+Starting version 0.925, users should never need to override any of these methods to make their own parser.
 
 =inherit save_record
 
